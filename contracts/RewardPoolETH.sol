--- conflicted
+++ resolved
@@ -37,7 +37,6 @@
 
     IERC20[] public rewardTokens;
     mapping(IERC20 => bool) public rewardTokenValid;
-    // mapping(IERC20 => uint256) public rewardRatesMemo;
 
     uint256 public periodFinish;
     uint256 public rewardSweepTime;
@@ -101,12 +100,8 @@
         uint256 _startTime,
         uint256 _periodFinish
     ) {
-<<<<<<< HEAD
         protocolOwner = _protocolOwner;
-=======
-        // check if it supports ERC721
-        require(_nft.supportsInterface(0x80ac58cd), "NFT should be ERC721");
->>>>>>> e533f17d
+        require(_nft.supportsInterface(0x80ac58cd), "NFT should be ERC721"); // check if it supports ERC721
         deployer = _deployer;
         lpToken = _lpToken;
         nft = _nft;
